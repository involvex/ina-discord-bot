from typing import Any, List, Optional, Union

from ..api.models.channel import ChannelType
from ..api.models.misc import DictSerializerMixin
from ..enums import ApplicationCommandType, OptionType, PermissionType


class Choice(DictSerializerMixin):
    """
    A class object representing the choice of an option.

    .. note::
        ``value`` allows ``float`` as a passable value type,
        whereas it's supposed to be ``double``.

    :ivar str name: The name of the choice.
    :ivar Union[str, int, float] value: The returned value of the choice.
    """

    __slots__ = ("_json", "name", "value")
    _json: dict
    name: str
    value: Union[str, int, float]

    def __init__(self, **kwargs) -> None:
        super().__init__(**kwargs)


class Option(DictSerializerMixin):
    """
    A class object representing the option of an application command.

    .. note::
        ``options`` is only present for when a subcommand
        has been established.

<<<<<<< HEAD
        ``min_values`` and ``max_values`` are useful primarily for
        integer based options.

    :ivar interactions.enums.OptionType type: The type of option.
    :ivar str name: The name of the option.
    :ivar str description: The description of the option.
    :ivar bool focused: Whether the option is currently being autocompleted or not.
    :ivar bool required: Whether the option has to be filled out.
    :ivar typing.Optional[str] value: The value that's currently typed out, if autocompleting.
    :ivar typing.Optional[typing.List[interactions.models.Choice]] choices: The list of choices to select from.
    :ivar typing.Optional[list] options: The list of subcommand options included.
    :ivar typing.Optional[typing.List[interactions.api.models.channel.ChannelType] channel_type: Restrictive shown channel types, if given.
    :ivar typing.Optional[int] min_values: The minimum value supported by the option.
    :ivar typing.Optional[int] max_values: The maximum value supported by the option.
=======
    :ivar OptionType type: The type of option.
    :ivar str name: The name of the option.
    :ivar str description: The description of the option.
    :ivar bool focused: Whether the option is currently being autocompleted or not.
    :ivar bool required?: Whether the option has to be filled out.
    :ivar Optional[str] value?: The value that's currently typed out, if autocompleting.
    :ivar Optional[List[Choice]] choices?: The list of choices to select from.
    :ivar Optional[List[Option]] options?: The list of subcommand options included.
    :ivar Optional[List[ChannelType] channel_types?: Restrictive shown channel types, if given.
>>>>>>> bdaaaad0
    """

    __slots__ = (
        "_json",
        "type",
        "name",
        "description",
        "focused",
        "required",
        "value",
        "choices",
        "options",
<<<<<<< HEAD
        "channel_type",
        "min_values",
        "max_values",
=======
        "channel_types",
        "min_value",
        "max_value",
        "autocomplete",
>>>>>>> bdaaaad0
    )
    _json: dict
    type: OptionType
    name: str
    description: str
    focused: bool
    required: Optional[bool]
    value: Optional[str]
    choices: Optional[List[Choice]]
    options: Optional[list]
<<<<<<< HEAD
    channel_type: Optional[List[ChannelType]]
    min_values: Optional[int]
    max_values: Optional[int]
=======
    channel_types: Optional[List[ChannelType]]
    min_value: Optional[OptionType]
    max_value: Optional[OptionType]
    autocomplete: Optional[bool]
>>>>>>> bdaaaad0

    def __init__(self, **kwargs) -> None:
        super().__init__(**kwargs)
        self._json["type"] = OptionType(kwargs["type"]).value
        if self._json.get("choices"):
            self._json["choices"] = [choice._json for choice in self.choices]


class Permission(DictSerializerMixin):
    """
    A class object representing the permission of an application command.

    :ivar int id: The ID of the permission.
    :ivar PermissionType type: The type of permission.
    :ivar bool permission: The permission state. ``True`` for allow, ``False`` for disallow.
    """

    __slots__ = ("_json", "id", "type", "permission")
    _json: dict
    id: int
    type: PermissionType
    permission: bool

    def __init__(self, **kwargs) -> None:
        super().__init__(**kwargs)
        self._json["type"] = PermissionType(kwargs["type"]).value


class ApplicationCommand(DictSerializerMixin):
    """
    A class object representing all types of commands.

    :ivar int id: The ID of the application command.
    :ivar ApplicationCommandType type: The application command type.
    :ivar Optional[int] application_id?: The general application ID of the command itself.
    :ivar Optional[int] guild_id?: The guild ID of the application command.
    :ivar str name: The name of the application command.
    :ivar str description: The description of the application command.
    :ivar Optional[List[Option]] options?: The "options"/arguments of the application command.
    :ivar Optional[bool] default_permission?: The default permission accessibility state of the application command.
    :ivar int version: The Application Command version autoincrement identifier.
    :ivar typing.Any default_member_permissions: The default member permission state of the application command.
    :ivar typing.Any dm_permission: The application permissions if executed in a Direct Message.
    """

    __slots__ = (
        "_json",
        "id",
        "type",
        "application_id",
        "guild_id",
        "name",
        "description",
        "options",
        "default_permission",
        "permissions",
        "version",
        "default_member_permissions",
        "dm_permission",
    )
    _json: dict
    id: int
    type: ApplicationCommandType
    application_id: Optional[int]
    guild_id: Optional[int]
    name: str
    description: str
    options: Optional[List[Option]]
    default_permission: Optional[bool]
    permissions: Optional[List[Permission]]
    version: int

    # TODO: Investigate these. These are apparently a thing.
    # TODO: And document them.
    default_member_permissions: Optional[Any]
    dm_permission: Optional[Any]  # Could be any idk

    def __init__(self, **kwargs) -> None:
        super().__init__(**kwargs)<|MERGE_RESOLUTION|>--- conflicted
+++ resolved
@@ -34,22 +34,9 @@
         ``options`` is only present for when a subcommand
         has been established.
 
-<<<<<<< HEAD
         ``min_values`` and ``max_values`` are useful primarily for
         integer based options.
 
-    :ivar interactions.enums.OptionType type: The type of option.
-    :ivar str name: The name of the option.
-    :ivar str description: The description of the option.
-    :ivar bool focused: Whether the option is currently being autocompleted or not.
-    :ivar bool required: Whether the option has to be filled out.
-    :ivar typing.Optional[str] value: The value that's currently typed out, if autocompleting.
-    :ivar typing.Optional[typing.List[interactions.models.Choice]] choices: The list of choices to select from.
-    :ivar typing.Optional[list] options: The list of subcommand options included.
-    :ivar typing.Optional[typing.List[interactions.api.models.channel.ChannelType] channel_type: Restrictive shown channel types, if given.
-    :ivar typing.Optional[int] min_values: The minimum value supported by the option.
-    :ivar typing.Optional[int] max_values: The maximum value supported by the option.
-=======
     :ivar OptionType type: The type of option.
     :ivar str name: The name of the option.
     :ivar str description: The description of the option.
@@ -59,7 +46,9 @@
     :ivar Optional[List[Choice]] choices?: The list of choices to select from.
     :ivar Optional[List[Option]] options?: The list of subcommand options included.
     :ivar Optional[List[ChannelType] channel_types?: Restrictive shown channel types, if given.
->>>>>>> bdaaaad0
+    :ivar Optional[int] min_value: The minimum value supported by the option.
+    :ivar Optional[int] max_value: The maximum value supported by the option.
+    :ivar Optional[bool] autocomplete: A status denoting whether this option is an autocomplete option.
     """
 
     __slots__ = (
@@ -72,16 +61,10 @@
         "value",
         "choices",
         "options",
-<<<<<<< HEAD
-        "channel_type",
-        "min_values",
-        "max_values",
-=======
         "channel_types",
         "min_value",
         "max_value",
         "autocomplete",
->>>>>>> bdaaaad0
     )
     _json: dict
     type: OptionType
@@ -92,16 +75,10 @@
     value: Optional[str]
     choices: Optional[List[Choice]]
     options: Optional[list]
-<<<<<<< HEAD
-    channel_type: Optional[List[ChannelType]]
-    min_values: Optional[int]
-    max_values: Optional[int]
-=======
     channel_types: Optional[List[ChannelType]]
     min_value: Optional[OptionType]
     max_value: Optional[OptionType]
     autocomplete: Optional[bool]
->>>>>>> bdaaaad0
 
     def __init__(self, **kwargs) -> None:
         super().__init__(**kwargs)
