--- conflicted
+++ resolved
@@ -60,12 +60,13 @@
             if self._json.get("premium_since")
             else None
         )
-<<<<<<< HEAD
+
         self.permissions = (
             Permissions(int(self._json.get("permissions")))
             if self._json.get("permissions")
             else None
-=======
+        )
+
         if not self.avatar and self.user:
             self.avatar = self.user.avatar
 
@@ -293,5 +294,4 @@
         await self._client.add_member_to_thread(
             user_id=int(self.user.id),
             thread_id=thread_id,
->>>>>>> 5333bd7f
         )