from datetime import datetime
from typing import List, Optional, Union

from .misc import DictSerializerMixin
from .role import Role
from .user import User


class Member(DictSerializerMixin):
    """
    A class object representing the user of a guild, known as a "member."

    .. note::
        ``pending`` and ``permissions`` only apply for members retroactively
        requiring to verify rules via. membership screening or lack permissions
        to speak.

    :ivar User user: The user of the guild.
    :ivar str nick: The nickname of the member.
    :ivar Optional[str] avatar?: The hash containing the user's guild avatar, if applicable.
    :ivar List[Role] roles: The list of roles of the member.
    :ivar datetime joined_at: The timestamp the member joined the guild at.
    :ivar datetime premium_since: The timestamp the member has been a server booster since.
    :ivar bool deaf: Whether the member is deafened.
    :ivar bool mute: Whether the member is muted.
    :ivar Optional[bool] pending?: Whether the member is pending to pass membership screening.
    :ivar Optional[str] permissions?: Whether the member has permissions.
    :ivar Optional[str] communication_disabled_until?: How long until they're unmuted, if any.
    """

    __slots__ = (
        "_json",
        "user",
        "nick",
        "avatar",
        "roles",
        "joined_at",
        "premium_since",
        "deaf",
        "mute",
        "is_pending",
        "pending",
        "permissions",
        "communication_disabled_until",
        "hoisted_role",
        "_client",
    )

    def __init__(self, **kwargs):
        super().__init__(**kwargs)
        self.user = User(**self.user) if self._json.get("user") else None
        self.joined_at = (
            datetime.fromisoformat(self._json.get("joined_at"))
            if self._json.get("joined_at")
            else None
        )
        self.premium_since = (
            datetime.fromisoformat(self._json.get("premium_since"))
            if self._json.get("premium_since")
            else None
        )

    async def ban(
        self,
        guild_id: int,
        reason: Optional[str] = None,
        delete_message_days: Optional[int] = 0,
    ) -> None:
        """
        Bans the member from a guild
        :param guild_id: The id of the guild to ban the member from
        :type guild_id: int
        :param reason?: The reason of the ban
        :type reason: Optional[str]
        :param delete_message_days?: Number of days to delete messages, from 0 to 7. Defaults to 0
        :type delete_message_days: Optional[int]
        """
        await self._client.create_guild_ban(
            guild_id=guild_id,
            user_id=int(self.user.id),
            reason=reason,
            delete_message_days=delete_message_days,
        )

    async def kick(
        self,
        guild_id: int,
        reason: Optional[str] = None,
    ) -> None:
        """
        Kicks the member from a guild
        :param guild_id: The id of the guild to kick the member from
        :type guild_id: int
        :param reason?: The reason for the kick
        :type reason: Optional[str]
        """
        await self._client.create_guild_kick(
            guild_id=guild_id,
            user_id=int(self.user.id),
            reason=reason,
        )

    async def add_role(
        self,
        role: Union[Role, int],
        guild_id: int,
        reason: Optional[str],
    ) -> None:
        """
        This method adds a role to a member
        :param role: The role to add. Either ``Role`` object or role_id
        :type role: Union[Role, int]
        :param guild_id: The id of the guild to add the roles to the member
        :type guild_id: int
        :param reason?: The reason why the roles are added
        :type reason: Optional[str]
        """
        if isinstance(role, Role):
            await self._client.add_member_role(
                guild_id=guild_id,
                user_id=int(self.user.id),
                role_id=int(role.id),
                reason=reason,
            )
        else:
            await self._client.add_member_role(
                guild_id=guild_id,
                user_id=int(self.user.id),
                role_id=role,
                reason=reason,
            )

    async def remove_role(
        self,
        role: Union[Role, int],
        guild_id: int,
        reason: Optional[str],
    ) -> None:
        """
        This method removes a role from a member
        :param role: The role to remove. Either ``Role`` object or role_id
        :type role: Union[Role, int]
        :param guild_id: The id of the guild to remove the roles of the member
        :type guild_id: int
        :param reason?: The reason why the roles are removed
        :type reason: Optional[str]
        """
        if isinstance(role, Role):
            await self._client.remove_member_role(
                guild_id=guild_id,
                user_id=int(self.user.id),
                role_id=int(role.id),
                reason=reason,
            )
        else:
            await self._client.remove_member_role(
                guild_id=guild_id,
                user_id=int(self.user.id),
                role_id=role,
                reason=reason,
            )

    async def send(
        self,
        content: Optional[str] = None,
        *,
        tts: Optional[bool] = False,
        # attachments: Optional[List[Any]] = None,  # TODO: post-v4: Replace with own file type.
        embeds=None,
        allowed_mentions=None,
    ):
        """
        Sends a DM to the member

        :param content?: The contents of the message as a string or string-converted value.
        :type content: Optional[str]
        :param tts?: Whether the message utilizes the text-to-speech Discord programme or not.
        :type tts: Optional[bool]
        :param embeds?: An embed, or list of embeds for the message.
        :type embeds: Optional[Union[Embed, List[Embed]]]
        :param allowed_mentions?: The message interactions/mention limits that the message can refer to.
        :type allowed_mentions: Optional[MessageInteraction]
        :return: The sent message as an object.
        :rtype: Message
        """
        from .channel import Channel
        from .message import Message

        _content: str = "" if content is None else content
        _tts: bool = False if tts is None else tts
        # _file = None if file is None else file
        # _attachments = [] if attachments else None
        _embeds: list = (
            []
            if embeds is None
            else ([embed._json for embed in embeds] if isinstance(embeds, list) else [embeds._json])
        )
        _allowed_mentions: dict = {} if allowed_mentions is None else allowed_mentions

        # TODO: post-v4: Add attachments into Message obj.
        payload = Message(
            content=_content,
            tts=_tts,
            # file=file,
            # attachments=_attachments,
            embeds=_embeds,
            allowed_mentions=_allowed_mentions,
        )

        channel = Channel(**await self._client.create_dm(recipient_id=int(self.user.id)))
        res = await self._client.create_message(channel_id=int(channel.id), payload=payload._json)

<<<<<<< HEAD
        return Message(**res, _client=self._client)
=======
        message = Message(**res, _client=self._client)
        return message

    async def modify(
        self,
        guild_id: int,
        nick: Optional[str] = None,
        roles: Optional[List[int]] = None,
        mute: Optional[bool] = None,
        deaf: Optional[bool] = None,
        channel_id: Optional[int] = None,
        communication_disabled_until: Optional[datetime.isoformat] = None,
        reason: Optional[str] = None,
    ) -> "Member":
        """
        Modifies the member of a guild.

        :param guild_id: The id of the guild to modify the member on
        :type guild_id: int
        :param nick?: The nickname of the member
        :type nick: Optional[str]
        :param roles?: A list of all role ids the member has
        :type roles: Optional[List[int]]
        :param mute?: whether the user is muted in voice channels
        :type mute: Optional[bool]
        :param deaf?: whether the user is deafened in voice channels
        :type deaf: Optional[bool]
        :param channel_id?: id of channel to move user to (if they are connected to voice)
        :type channel_id: Optional[int]
        :param communication_disabled_until?: when the user's timeout will expire and the user will be able to communicate in the guild again (up to 28 days in the future)
        :type communication_disabled_until: Optional[datetime.isoformat]
        :param reason?: The reason of the modifying
        :type reason: Optional[str]
        """

        payload = {}
        if nick:
            payload["nick"] = nick

        if roles:
            payload["roles"] = roles

        if channel_id:
            payload["channel_id"] = channel_id

        if mute:
            payload["mute"] = mute

        if deaf:
            payload["deaf"] = deaf

        if communication_disabled_until:
            payload["communication_disabled_until"] = communication_disabled_until

        res = await self._client.modify_member(
            user_id=int(self.user.id),
            guild_id=guild_id,
            payload=payload,
            reason=reason,
        )
        return Member(**res, _client=self._client)

    async def add_to_thread(
        self,
        thread_id: int,
    ) -> None:
        """
        Adds the member to a thread.

        :param thread_id: The id of the thread to add the member to
        :type thread_id: int
        """
        await self._client.add_member_to_thread(
            user_id=int(self.user.id),
            thread_id=thread_id,
        )
>>>>>>> 45894d75
<|MERGE_RESOLUTION|>--- conflicted
+++ resolved
@@ -210,11 +210,7 @@
         channel = Channel(**await self._client.create_dm(recipient_id=int(self.user.id)))
         res = await self._client.create_message(channel_id=int(channel.id), payload=payload._json)
 
-<<<<<<< HEAD
         return Message(**res, _client=self._client)
-=======
-        message = Message(**res, _client=self._client)
-        return message
 
     async def modify(
         self,
@@ -288,5 +284,4 @@
         await self._client.add_member_to_thread(
             user_id=int(self.user.id),
             thread_id=thread_id,
-        )
->>>>>>> 45894d75
+        )