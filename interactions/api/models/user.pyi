from typing import Optional, Union

from attrs_utils import define, ClientSerializerMixin
from .flags import UserFlags as UserFlags
from .misc import Snowflake


@define()
class User(ClientSerializerMixin):
    id: Snowflake
    username: str
    discriminator: str
    avatar: Optional[str]
    bot: Optional[bool]
    system: Optional[bool]
    mfa_enabled: Optional[bool]
    banner: Optional[str]
    accent_color: Optional[int]
    banner_color: Optional[str]
    locale: Optional[str]
    verified: Optional[bool]
    email: Optional[str]
    flags: Optional[UserFlags]
    premium_type: Optional[int]
    public_flags: Optional[UserFlags]
<<<<<<< HEAD
    bio: Optional[str]
=======
    def __init__(self, **kwargs): ...
    def __repr__(self) -> str: ...
    def has_public_flag(self, flag: Union[UserFlags, int]) -> bool: ...
>>>>>>> 0c98f8f5
    @property
    def mention(self) -> str: ...
    @property
    def avatar_url(self) -> str: ...
    @property
    def banner_url(self) -> Optional[str]: ...<|MERGE_RESOLUTION|>--- conflicted
+++ resolved
@@ -23,13 +23,9 @@
     flags: Optional[UserFlags]
     premium_type: Optional[int]
     public_flags: Optional[UserFlags]
-<<<<<<< HEAD
     bio: Optional[str]
-=======
-    def __init__(self, **kwargs): ...
     def __repr__(self) -> str: ...
     def has_public_flag(self, flag: Union[UserFlags, int]) -> bool: ...
->>>>>>> 0c98f8f5
     @property
     def mention(self) -> str: ...
     @property
